import json
from os.path import dirname, join
from unittest import IsolatedAsyncioTestCase, skip
from unittest.mock import ANY, AsyncMock, MagicMock, call, patch

from aiosignalrcore.hub.base_hub_connection import BaseHubConnection  # type: ignore
from aiosignalrcore.transport.websockets.connection import ConnectionState  # type: ignore
from tortoise import Tortoise

from dipdup.config import (
    ContractConfig,
    OperationHandlerConfig,
    OperationHandlerTransactionPatternConfig,
    OperationIndexConfig,
    OperationType,
)
from dipdup.context import OperationHandlerContext
from dipdup.datasources.tzkt.datasource import TzktDatasource, dedup_operations
from dipdup.dipdup import DipDup
from dipdup.models import IndexType, OperationData, State, Transaction
from dipdup.utils import tortoise_wrapper
from hicdex.types.hen_minter.parameter.collect import CollectParameter


@skip('FIXME')
class TzktDatasourceTest(IsolatedAsyncioTestCase):
    async def asyncSetUp(self):
        self.index_config = OperationIndexConfig(
            kind='operation',
            datasource='tzkt',
            contracts=[ContractConfig(address='KT1Hkg5qeNhfwpKW4fXvq7HGZB9z2EnmCCA9')],
            handlers=[
                OperationHandlerConfig(
                    callback='',
                    pattern=[
                        OperationHandlerTransactionPatternConfig(
                            type='transaction',
                            destination=ContractConfig(address='KT1Hkg5qeNhfwpKW4fXvq7HGZB9z2EnmCCA9'),
                            entrypoint='collect',
                        )
                    ],
                )
            ],
        )
        self.index_config.state = State(index_name='test', index_type=IndexType.operation, hash='')
        self.index_config.handlers[0].pattern[0].parameter_type_cls = CollectParameter
        self.dipdup_mock = MagicMock(spec=DipDup)
        self.datasource = TzktDatasource('tzkt.test', self.dipdup_mock)
        await self.datasource.add_index('test', self.index_config)

    async def test_convert_operation(self):
        with open(join(dirname(__file__), 'operations.json')) as file:
            operations_message = json.load(file)

        for operation_json in operations_message['data']:
            operation = TzktDatasource.convert_operation(operation_json)
            self.assertIsInstance(operation, OperationData)

    async def test_get_client(self):
        client = self.datasource._get_client()
        self.assertIsInstance(client, BaseHubConnection)
        self.assertEqual(self.datasource.on_connect, client.transport._on_open)

    async def test_start(self):
        client = self.datasource._get_client()
        client.start = AsyncMock()

        fetch_operations_mock = AsyncMock()
        self.datasource.fetch_operations = fetch_operations_mock

        get_mock = MagicMock()
        get_mock.return_value.__aenter__.return_value.json.return_value = {'level': 1337}

        with patch('aiohttp.ClientSession.get', get_mock):
            await self.datasource.start()

        fetch_operations_mock.assert_awaited_with(self.index_config, 1337)
        self.assertEqual({self.index_config.contracts[0].address: [OperationType.transaction]}, self.datasource._transaction_subscriptions)
        client.start.assert_awaited()

    async def test_on_connect_subscribe_to_operations(self):
        send_mock = AsyncMock()
        client = self.datasource._get_client()
        client.send = send_mock
        client.transport.state = ConnectionState.connected
        self.datasource._transaction_subscriptions = {
            self.index_config.contracts[0].address: [OperationType.transaction],
        }

        await self.datasource.on_connect()

        send_mock.assert_has_awaits(
            [
                call('SubscribeToOperations', [{'address': self.index_config.contracts[0].address, 'types': 'transaction'}]),
            ]
        )
        self.assertEqual(2, len(client.handlers))

    async def test_on_fetch_operations(self):
        self.datasource._transaction_subscriptions = {self.index_config.contracts[0].address: [OperationType.transaction]}
        with open(join(dirname(__file__), 'operations.json')) as file:
            operations_message = json.load(file)
            del operations_message['state']

        stripped_operations_message = operations_message['data']

        on_operation_message_mock = AsyncMock()
        get_mock = MagicMock()
        get_mock.return_value.__aenter__.return_value.json.return_value = stripped_operations_message

        self.datasource.on_operation_message = on_operation_message_mock

        with patch('aiohttp.ClientSession.get', get_mock):
            await self.datasource.fetch_operations(self.index_config, 9999999)

        on_operation_message_mock.assert_awaited_with(
            message=[operations_message],
            sync=True,
        )

    async def test_on_operation_message_state(self):
        fetch_operations_mock = AsyncMock()
        self.datasource.fetch_operations = fetch_operations_mock

        await self.datasource.on_operation_message([{'type': 0, 'state': 123}], self.index_config)
        fetch_operations_mock.assert_awaited_with(self.index_config, 123)

    async def test_on_operation_message_data(self):
        with open(join(dirname(__file__), 'operations.json')) as file:
            operations_message = json.load(file)
        operations = [TzktDatasource.convert_operation(op) for op in operations_message['data']]
        operation = TzktDatasource.convert_operation(operations_message['data'][-2])

        on_operation_match_mock = AsyncMock()
        self.datasource.on_operation_match = on_operation_match_mock

        async with tortoise_wrapper('sqlite://:memory:'):
            await Tortoise.generate_schemas()

            await self.datasource.on_operation_message([operations_message], sync=True)

            on_operation_match_mock.assert_awaited_with(
                self.index_config,
                self.index_config.handlers[0],
                [operation],
                ANY,
            )

    async def test_on_operation_match(self):
        with open(join(dirname(__file__), 'operations.json')) as file:
            operations_message = json.load(file)
        operations = [TzktDatasource.convert_operation(op) for op in operations_message['data']]
        matched_operation = operations[0]

        async with tortoise_wrapper('sqlite://:memory:'):
            await Tortoise.generate_schemas()

            callback_mock = AsyncMock()
            storage_type_mock = MagicMock()
            storage_type_mock.__fields__ = MagicMock()

            self.index_config.handlers[0].callback_fn = callback_mock
            self.index_config.handlers[0].pattern[0].storage_type_cls = storage_type_mock

            await self.datasource.on_operation_match(self.index_config, self.index_config.handlers[0], [matched_operation], operations)

            self.assertIsInstance(callback_mock.await_args[0][0], OperationHandlerContext)
            self.assertIsInstance(callback_mock.await_args[0][1], Transaction)
            self.assertIsInstance(callback_mock.await_args[0][1].parameter, CollectParameter)
            self.assertIsInstance(callback_mock.await_args[0][1].data, OperationData)

<<<<<<< HEAD
    async def test_dedup_operations(self) -> None:
        operations = [
            {'id': 5},
            {'id': 3},
            {'id': 3},
            {'id': 1},
        ]
        operations = dedup_operations(operations)
        self.assertEqual(
            [
                {'id': 1},
                {'id': 3},
                {'id': 5},
            ],
            operations,
        )
=======
    async def test_on_operation_match_with_storage(self):
        with open(join(dirname(__file__), 'operations-storage.json')) as file:
            operations_message = json.load(file)
        self.index_config.handlers[0].pattern[0].parameter_type_cls = ProposeParameter

        for op in operations_message['data']:
            op['type'] = 'transaction'
        operations = [TzktDatasource.convert_operation(op) for op in operations_message['data']]
        matched_operation = operations[0]

        async with tortoise_wrapper('sqlite://:memory:'):
            await Tortoise.generate_schemas()

            callback_mock = AsyncMock()

            self.index_config.handlers[0].callback_fn = callback_mock
            self.index_config.handlers[0].pattern[0].storage_type_cls = RegistryStorage

            await self.datasource.on_operation_match(self.index_config, self.index_config.handlers[0], [matched_operation], operations)

            self.assertIsInstance(callback_mock.await_args[0][1].storage, RegistryStorage)
            self.assertIsInstance(callback_mock.await_args[0][1].storage.ledger, list)
            self.assertIsInstance(
                callback_mock.await_args[0][1].storage.proposals['e710c1a066bbbf73692168e783607996785260cec4d60930579827298493b8b9'],
                Proposals,
            )

    # async def test_dedup_operations(self) -> None:
    #     operations = [
    #         {'id': 5},
    #         {'id': 3},
    #         {'id': 3},
    #         {'id': 1},
    #     ]
    #     operations = dedup_operations(operations)
    #     self.assertEqual(
    #         [
    #             {'id': 1},
    #             {'id': 3},
    #             {'id': 5},
    #         ],
    #         operations,
    #     )
>>>>>>> bf968fe3
<|MERGE_RESOLUTION|>--- conflicted
+++ resolved
@@ -169,7 +169,6 @@
             self.assertIsInstance(callback_mock.await_args[0][1].parameter, CollectParameter)
             self.assertIsInstance(callback_mock.await_args[0][1].data, OperationData)
 
-<<<<<<< HEAD
     async def test_dedup_operations(self) -> None:
         operations = [
             {'id': 5},
@@ -185,49 +184,4 @@
                 {'id': 5},
             ],
             operations,
-        )
-=======
-    async def test_on_operation_match_with_storage(self):
-        with open(join(dirname(__file__), 'operations-storage.json')) as file:
-            operations_message = json.load(file)
-        self.index_config.handlers[0].pattern[0].parameter_type_cls = ProposeParameter
-
-        for op in operations_message['data']:
-            op['type'] = 'transaction'
-        operations = [TzktDatasource.convert_operation(op) for op in operations_message['data']]
-        matched_operation = operations[0]
-
-        async with tortoise_wrapper('sqlite://:memory:'):
-            await Tortoise.generate_schemas()
-
-            callback_mock = AsyncMock()
-
-            self.index_config.handlers[0].callback_fn = callback_mock
-            self.index_config.handlers[0].pattern[0].storage_type_cls = RegistryStorage
-
-            await self.datasource.on_operation_match(self.index_config, self.index_config.handlers[0], [matched_operation], operations)
-
-            self.assertIsInstance(callback_mock.await_args[0][1].storage, RegistryStorage)
-            self.assertIsInstance(callback_mock.await_args[0][1].storage.ledger, list)
-            self.assertIsInstance(
-                callback_mock.await_args[0][1].storage.proposals['e710c1a066bbbf73692168e783607996785260cec4d60930579827298493b8b9'],
-                Proposals,
-            )
-
-    # async def test_dedup_operations(self) -> None:
-    #     operations = [
-    #         {'id': 5},
-    #         {'id': 3},
-    #         {'id': 3},
-    #         {'id': 1},
-    #     ]
-    #     operations = dedup_operations(operations)
-    #     self.assertEqual(
-    #         [
-    #             {'id': 1},
-    #             {'id': 3},
-    #             {'id': 5},
-    #         ],
-    #         operations,
-    #     )
->>>>>>> bf968fe3
+        )