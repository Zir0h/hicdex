import json
import logging
import os
from contextlib import suppress
from pathlib import Path
from typing import Any, Dict, List

import aiohttp
from dipdup.context import DipDupContext
from tortoise.expressions import Q

import hicdex.models as models
from hicdex.utils import clean_null_bytes, http_request

METADATA_PATH = '/home/dipdup/metadata/tokens'
SUBJKT_PATH = '/home/dipdup/metadata/subjkts'
IPFS_API = os.environ.get('IPFS_API', 'https://cloudflare-ipfs.com/ipfs/')

_logger = logging.getLogger(__name__)

broken_ids = []
try:
    with open(f'{METADATA_PATH}/broken.json') as broken_list:
        broken_ids = json.load(broken_list)
except Exception as exc:
    _logger.error(f'Unable to load {METADATA_PATH}/broken.json: %s', exc)


async def fix_token_metadata(ctx: DipDupContext, token: models.Token) -> bool:
    metadata = await get_metadata(ctx, token)
    token.title = get_name(metadata)
    token.description = get_description(metadata)
    token.artifact_uri = get_artifact_uri(metadata)
    token.display_uri = get_display_uri(metadata)
    token.thumbnail_uri = get_thumbnail_uri(metadata)
    token.mime = get_mime(metadata)
    token.extra = metadata.get('extra', {})
    token.rights = get_rights(metadata)
<<<<<<< HEAD
    token.rights_uri = get_rights_uri(metadata)
=======
    token.right_uri = get_right_uri(metadata)
>>>>>>> d0dacaca
    token.formats = metadata.get('formats', {})
    token.language = get_language(metadata)
    token.attributes = metadata.get('attributes', {})
    await add_tags(token, metadata)
    await token.save()
    return metadata != {}


<<<<<<< HEAD
async def fix_other_metadata(ctx: DipDupContext) -> None:
    async for token in models.Token.filter(
        Q(artifact_uri='') | Q(rights__isnull=True) & ~Q(id__in=broken_ids)
    ).order_by('id'):
=======
async def fix_other_metadata(ctx):
    _logger.info(f'running fix_missing_metadata job')
    async for token in models.Token.filter(Q(artifact_uri='') | Q(rights__isnull=True) & ~Q(id__in=broken_ids)).order_by('id'):
>>>>>>> d0dacaca
        fixed = await fix_token_metadata(ctx, token)
        if fixed:
            _logger.info(f'fixed metadata for {token.id}')
        else:
            _logger.info(f'failed to fix metadata for {token.id}')
            broken_ids.append(token.id)


async def add_tags(token: models.Token, metadata: Dict[str, Any]) -> None:
    tags = [await get_or_create_tag(tag) for tag in get_tags(metadata)]
    for tag in tags:
        token_tag = await models.TokenTag(token=token, tag=tag)
        await token_tag.save()


async def get_or_create_tag(tag: str) -> models.TagModel:
    tag_model, _ = await models.TagModel.get_or_create(tag=tag)
    return tag_model


async def get_subjkt_metadata(holder: models.Holder) -> Dict[str, Any]:
    failed_attempt = 0
    with suppress(Exception), open(subjkt_path(holder.address)) as json_file:
        metadata = json.load(json_file)
        failed_attempt = metadata.get('__failed_attempt')
        if failed_attempt and failed_attempt > 1:
            return {}
        if not failed_attempt:
            return metadata

    return await fetch_subjkt_metadata_ipfs(holder, failed_attempt)


async def get_metadata(ctx: DipDupContext, token: models.Token) -> Dict[str, Any]:
    # FIXME: hard coded contract
    metadata_datasource = ctx.get_metadata_datasource('metadata')
    metadata = await metadata_datasource.get_token_metadata('KT1RJ6PbjHpwc3M5rw5s2Nbmefwbuwbdxton', token.id)
    if metadata is not None:
        _logger.info(f'found metadata for {token.id} from metadata_datasource')
        if isinstance(metadata, str):
            return json.loads(metadata)
        return metadata

    data = await fetch_metadata_ipfs(token)
    if data != {}:
        _logger.info(f'found metadata for {token.id} from IPFS')
    else:
        data = await fetch_metadata_bcd(token)
        if data != {}:
            _logger.info(f'metadata for {token.id} from BCD')

    return data


def write_subjkt_metadata_file(holder: models.Holder, metadata: Dict[str, Any]) -> None:
    with open(subjkt_path(holder.address), 'w') as write_file:
        json.dump(metadata, write_file)


async def fetch_metadata_bcd(token: models.Token) -> Dict[str, Any]:
    session = aiohttp.ClientSession()
    data = await http_request(
        session,
        'get',
        url=f'https://api.better-call.dev/v1/tokens/mainnet/metadata?contract:KT1Hkg5qeNhfwpKW4fXvq7HGZB9z2EnmCCA9&token_id={token.id}',
    )
    await session.close()

    data = [
        obj
        for obj in data
        if 'symbol' in obj and (obj['symbol'] == 'OBJKT' or obj['contract'] == 'KT1RJ6PbjHpwc3M5rw5s2Nbmefwbuwbdxton')
    ]
    with suppress(FileNotFoundError):
        if data and not isinstance(data[0], list):
            return data[0]
    return {}


async def fetch_subjkt_metadata_ipfs(holder: models.Holder, failed_attempt: int = 0) -> Dict[str, Any]:
    addr = holder.metadata_file.replace('ipfs://', '')
    try:
        session = aiohttp.ClientSession()
        data = await http_request(session, 'get', url=f'{IPFS_API}/{addr}', timeout=10)
        await session.close()
        if data and not isinstance(data, list):
            write_subjkt_metadata_file(holder, data)
            return data
        with open(subjkt_path(holder.address), 'w') as write_file:
            json.dump({'__failed_attempt': failed_attempt + 1}, write_file)
    except Exception:
        await session.close()
    return {}


async def fetch_metadata_ipfs(token: models.Token) -> Dict[str, Any]:
    addr = token.metadata.replace('ipfs://', '')
    try:
        session = aiohttp.ClientSession()
        data = await http_request(session, 'get', url=f'{IPFS_API}/{addr}', timeout=10)
        await session.close()
        if data and not isinstance(data, list):
            return data
    except Exception:
        await session.close()
    return {}


def get_mime(metadata: Dict[str, Any]) -> str:
    if ('formats' in metadata) and metadata['formats'] and ('mimeType' in metadata['formats'][0]):
        return metadata['formats'][0]['mimeType']
    return ''


def get_tags(metadata: Dict[str, Any]) -> List[str]:
    tags = metadata.get('tags', [])
    cleaned = [clean_null_bytes(tag) for tag in tags]
    lowercased = [tag.lower() for tag in cleaned]
    uniqued = list(set(lowercased))
    return [tag for tag in uniqued if len(tag) < 255]


def get_name(metadata: Dict[str, Any]) -> str:
    return clean_null_bytes(metadata.get('name', ''))


def get_rights(metadata: Dict[str, Any]) -> str:
    return clean_null_bytes(metadata.get('rights', ''))


def get_language(metadata: Dict[str, Any]) -> str:
    return clean_null_bytes(metadata.get('language', ''))


def get_description(metadata: Dict[str, Any]) -> str:
    return clean_null_bytes(metadata.get('description', ''))


def get_artifact_uri(metadata: Dict[str, Any]) -> str:
    return clean_null_bytes(metadata.get('artifact_uri', '') or metadata.get('artifactUri', ''))


def get_display_uri(metadata: Dict[str, Any]) -> str:
    return clean_null_bytes(metadata.get('display_uri', '') or metadata.get('displayUri', ''))


def get_thumbnail_uri(metadata: Dict[str, Any]) -> str:
    return clean_null_bytes(metadata.get('thumbnail_uri', '') or metadata.get('thumbnailUri', ''))


<<<<<<< HEAD
def get_rights_uri(metadata: Dict[str, Any]) -> str:
    return clean_null_bytes(metadata.get('rights_uri', '') or metadata.get('rightsUri', ''))
=======
def get_right_uri(metadata):
    return clean_null_bytes(metadata.get('right_uri', '') or metadata.get('rightUri', ''))
>>>>>>> d0dacaca


def subjkt_path(addr: str) -> str:
    lvl = addr[-1]
    folder = f'{SUBJKT_PATH}/{lvl}'
    Path(folder).mkdir(parents=True, exist_ok=True)
    return f'{folder}/{addr}.json'<|MERGE_RESOLUTION|>--- conflicted
+++ resolved
@@ -36,11 +36,7 @@
     token.mime = get_mime(metadata)
     token.extra = metadata.get('extra', {})
     token.rights = get_rights(metadata)
-<<<<<<< HEAD
-    token.rights_uri = get_rights_uri(metadata)
-=======
     token.right_uri = get_right_uri(metadata)
->>>>>>> d0dacaca
     token.formats = metadata.get('formats', {})
     token.language = get_language(metadata)
     token.attributes = metadata.get('attributes', {})
@@ -49,16 +45,11 @@
     return metadata != {}
 
 
-<<<<<<< HEAD
 async def fix_other_metadata(ctx: DipDupContext) -> None:
+    _logger.info(f'running fix_missing_metadata job')
     async for token in models.Token.filter(
         Q(artifact_uri='') | Q(rights__isnull=True) & ~Q(id__in=broken_ids)
     ).order_by('id'):
-=======
-async def fix_other_metadata(ctx):
-    _logger.info(f'running fix_missing_metadata job')
-    async for token in models.Token.filter(Q(artifact_uri='') | Q(rights__isnull=True) & ~Q(id__in=broken_ids)).order_by('id'):
->>>>>>> d0dacaca
         fixed = await fix_token_metadata(ctx, token)
         if fixed:
             _logger.info(f'fixed metadata for {token.id}')
@@ -209,13 +200,8 @@
     return clean_null_bytes(metadata.get('thumbnail_uri', '') or metadata.get('thumbnailUri', ''))
 
 
-<<<<<<< HEAD
-def get_rights_uri(metadata: Dict[str, Any]) -> str:
-    return clean_null_bytes(metadata.get('rights_uri', '') or metadata.get('rightsUri', ''))
-=======
-def get_right_uri(metadata):
+def get_right_uri(metadata: Dict[str, Any]) -> str:
     return clean_null_bytes(metadata.get('right_uri', '') or metadata.get('rightUri', ''))
->>>>>>> d0dacaca
 
 
 def subjkt_path(addr: str) -> str:
