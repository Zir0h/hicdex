import contextlib
import json
import logging
import os
from pathlib import Path
from typing import Any, Dict, List

import aiohttp
from dipdup.context import DipDupContext
from tortoise.expressions import Q

import hicdex.models as models
from hicdex.utils import clean_null_bytes, http_request

METADATA_PATH = '/home/dipdup/metadata/tokens'
SUBJKT_PATH = '/home/dipdup/metadata/subjkts'
IPFS_API = os.environ.get('IPFS_API', 'https://cloudflare-ipfs.com/ipfs/')

_logger = logging.getLogger(__name__)

broken_ids = []
try:
    with open(f'{METADATA_PATH}/broken.json') as broken_list:
        broken_ids = json.load(broken_list)
except Exception as exc:
    _logger.error(f'Unable to load {METADATA_PATH}/broken.json: %s', exc)


async def fix_token_metadata(ctx: DipDupContext, token: models.Token) -> bool:
    metadata = await get_metadata(ctx, token)
    token.title = get_name(metadata)
    token.description = get_description(metadata)
    token.artifact_uri = get_artifact_uri(metadata)
    token.display_uri = get_display_uri(metadata)
    token.thumbnail_uri = get_thumbnail_uri(metadata)
    token.mime = get_mime(metadata)
    token.extra = metadata.get('extra', {})
    token.rights = get_rights(metadata)
    token.rightUri = get_rights_uri(metadata)
    token.formats = metadata.get('formats', {})
    token.language = get_language(metadata)
    token.attributes = metadata.get('attributes', {})
    await add_tags(token, metadata)
    await token.save()
    return metadata != {}


<<<<<<< HEAD
async def fix_other_metadata(ctx: DipDupContext) -> None:
    async for token in models.Token.filter(Q(artifact_uri='') & ~Q(id__in=broken_ids)).order_by('id'):
=======
async def fix_other_metadata(ctx):
    async for token in models.Token.filter(Q(artifact_uri='') | Q(rights__isnull=True) & ~Q(id__in=broken_ids)).order_by('id'):
>>>>>>> af63e5a1
        fixed = await fix_token_metadata(ctx, token)
        if fixed:
            _logger.info(f'fixed metadata for {token.id}')
        else:
            _logger.info(f'failed to fix metadata for {token.id}')
            broken_ids.append(token.id)


async def add_tags(token: models.Token, metadata: Dict[str, Any]) -> None:
    tags = [await get_or_create_tag(tag) for tag in get_tags(metadata)]
    for tag in tags:
        token_tag = await models.TokenTag(token=token, tag=tag)
        await token_tag.save()


async def get_or_create_tag(tag: str) -> models.TagModel:
    tag_model, _ = await models.TagModel.get_or_create(tag=tag)
    return tag_model


async def get_subjkt_metadata(holder: models.Holder) -> Dict[str, Any]:
    failed_attempt = 0
    with suppress(Exception), open(subjkt_path(holder.address)) as json_file:
        metadata = json.load(json_file)
        failed_attempt = metadata.get('__failed_attempt')
        if failed_attempt and failed_attempt > 1:
            return {}
        if not failed_attempt:
            return metadata

    return await fetch_subjkt_metadata_ipfs(holder, failed_attempt)


async def get_metadata(ctx: DipDupContext, token: models.Token) -> Dict[str, Any]:
    # FIXME: hard coded contract
    metadata_datasource = ctx.get_metadata_datasource('metadata')
    metadata = await metadata_datasource.get_token_metadata('KT1RJ6PbjHpwc3M5rw5s2Nbmefwbuwbdxton', token.id)
    if metadata is not None:
        _logger.info(f'found metadata for {token.id} from metadata_datasource')
        if isinstance(metadata, str):
            return json.loads(metadata)
        return metadata

    data = await fetch_metadata_ipfs(token)
    if data != {}:
        _logger.info(f'found metadata for {token.id} from IPFS')
    else:
        data = await fetch_metadata_bcd(token)
        if data != {}:
            _logger.info(f'metadata for {token.id} from BCD')

    return data


def write_subjkt_metadata_file(holder: models.Holder, metadata: Dict[str, Any]) -> None:
    with open(subjkt_path(holder.address), 'w') as write_file:
        json.dump(metadata, write_file)


async def fetch_metadata_bcd(token: models.Token) -> Dict[str, Any]:
    session = aiohttp.ClientSession()
    data = await http_request(
        session,
        'get',
        url=f'https://api.better-call.dev/v1/tokens/mainnet/metadata?contract:KT1Hkg5qeNhfwpKW4fXvq7HGZB9z2EnmCCA9&token_id={token.id}',
    )
    await session.close()

    data = [
        obj
        for obj in data
        if 'symbol' in obj and (obj['symbol'] == 'OBJKT' or obj['contract'] == 'KT1RJ6PbjHpwc3M5rw5s2Nbmefwbuwbdxton')
    ]
    with suppress(FileNotFoundError):
        if data and not isinstance(data[0], list):
            return data[0]
    return {}


async def fetch_subjkt_metadata_ipfs(holder: models.Holder, failed_attempt: int = 0) -> Dict[str, Any]:
    addr = holder.metadata_file.replace('ipfs://', '')
    try:
        session = aiohttp.ClientSession()
        data = await http_request(session, 'get', url=f'{IPFS_API}/{addr}', timeout=10)
        await session.close()
        if data and not isinstance(data, list):
            write_subjkt_metadata_file(holder, data)
            return data
        with open(subjkt_path(holder.address), 'w') as write_file:
            json.dump({'__failed_attempt': failed_attempt + 1}, write_file)
    except Exception:
        await session.close()
    return {}


async def fetch_metadata_ipfs(token: models.Token) -> Dict[str, Any]:
    addr = token.metadata.replace('ipfs://', '')
    try:
        session = aiohttp.ClientSession()
        data = await http_request(session, 'get', url=f'{IPFS_API}/{addr}', timeout=10)
        await session.close()
        if data and not isinstance(data, list):
            return data
    except Exception:
        await session.close()
    return {}


def get_mime(metadata: Dict[str, Any]) -> str:
    if ('formats' in metadata) and metadata['formats'] and ('mimeType' in metadata['formats'][0]):
        return metadata['formats'][0]['mimeType']
    return ''


def get_tags(metadata: Dict[str, Any]) -> List[str]:
    tags = metadata.get('tags', [])
    cleaned = [clean_null_bytes(tag) for tag in tags]
    lowercased = [tag.lower() for tag in cleaned]
    uniqued = list(set(lowercased))
    return [tag for tag in uniqued if len(tag) < 255]


def get_name(metadata: Dict[str, Any]) -> str:
    return clean_null_bytes(metadata.get('name', ''))


<<<<<<< HEAD
def get_description(metadata: Dict[str, Any]) -> str:
=======
def get_rights(metadata):
    return clean_null_bytes(metadata.get('rights', ''))


def get_language(metadata):
    return clean_null_bytes(metadata.get('language', ''))


def get_description(metadata):
>>>>>>> af63e5a1
    return clean_null_bytes(metadata.get('description', ''))


def get_artifact_uri(metadata: Dict[str, Any]) -> str:
    return clean_null_bytes(metadata.get('artifact_uri', '') or metadata.get('artifactUri', ''))


def get_display_uri(metadata: Dict[str, Any]) -> str:
    return clean_null_bytes(metadata.get('display_uri', '') or metadata.get('displayUri', ''))


def get_thumbnail_uri(metadata: Dict[str, Any]) -> str:
    return clean_null_bytes(metadata.get('thumbnail_uri', '') or metadata.get('thumbnailUri', ''))


<<<<<<< HEAD
def subjkt_path(addr: str) -> str:
=======
def get_rights_uri(metadata):
    return clean_null_bytes(metadata.get('rights_uri', '') or metadata.get('rightsUri', ''))


def subjkt_path(addr: str):
>>>>>>> af63e5a1
    lvl = addr[-1]
    folder = f'{SUBJKT_PATH}/{lvl}'
    Path(folder).mkdir(parents=True, exist_ok=True)
    return f'{folder}/{addr}.json'<|MERGE_RESOLUTION|>--- conflicted
+++ resolved
@@ -1,7 +1,7 @@
-import contextlib
 import json
 import logging
 import os
+from contextlib import suppress
 from pathlib import Path
 from typing import Any, Dict, List
 
@@ -36,7 +36,7 @@
     token.mime = get_mime(metadata)
     token.extra = metadata.get('extra', {})
     token.rights = get_rights(metadata)
-    token.rightUri = get_rights_uri(metadata)
+    token.rights_uri = get_rights_uri(metadata)
     token.formats = metadata.get('formats', {})
     token.language = get_language(metadata)
     token.attributes = metadata.get('attributes', {})
@@ -45,13 +45,10 @@
     return metadata != {}
 
 
-<<<<<<< HEAD
 async def fix_other_metadata(ctx: DipDupContext) -> None:
-    async for token in models.Token.filter(Q(artifact_uri='') & ~Q(id__in=broken_ids)).order_by('id'):
-=======
-async def fix_other_metadata(ctx):
-    async for token in models.Token.filter(Q(artifact_uri='') | Q(rights__isnull=True) & ~Q(id__in=broken_ids)).order_by('id'):
->>>>>>> af63e5a1
+    async for token in models.Token.filter(
+        Q(artifact_uri='') | Q(rights__isnull=True) & ~Q(id__in=broken_ids)
+    ).order_by('id'):
         fixed = await fix_token_metadata(ctx, token)
         if fixed:
             _logger.info(f'fixed metadata for {token.id}')
@@ -178,19 +175,15 @@
     return clean_null_bytes(metadata.get('name', ''))
 
 
-<<<<<<< HEAD
+def get_rights(metadata: Dict[str, Any]) -> str:
+    return clean_null_bytes(metadata.get('rights', ''))
+
+
+def get_language(metadata: Dict[str, Any]) -> str:
+    return clean_null_bytes(metadata.get('language', ''))
+
+
 def get_description(metadata: Dict[str, Any]) -> str:
-=======
-def get_rights(metadata):
-    return clean_null_bytes(metadata.get('rights', ''))
-
-
-def get_language(metadata):
-    return clean_null_bytes(metadata.get('language', ''))
-
-
-def get_description(metadata):
->>>>>>> af63e5a1
     return clean_null_bytes(metadata.get('description', ''))
 
 
@@ -206,15 +199,11 @@
     return clean_null_bytes(metadata.get('thumbnail_uri', '') or metadata.get('thumbnailUri', ''))
 
 
-<<<<<<< HEAD
+def get_rights_uri(metadata: Dict[str, Any]) -> str:
+    return clean_null_bytes(metadata.get('rights_uri', '') or metadata.get('rightsUri', ''))
+
+
 def subjkt_path(addr: str) -> str:
-=======
-def get_rights_uri(metadata):
-    return clean_null_bytes(metadata.get('rights_uri', '') or metadata.get('rightsUri', ''))
-
-
-def subjkt_path(addr: str):
->>>>>>> af63e5a1
     lvl = addr[-1]
     folder = f'{SUBJKT_PATH}/{lvl}'
     Path(folder).mkdir(parents=True, exist_ok=True)
