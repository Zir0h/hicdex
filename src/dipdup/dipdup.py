import asyncio
import hashlib
import importlib
import logging
from copy import copy
from typing import Dict, cast

from tortoise import Tortoise
from tortoise.exceptions import OperationalError
from tortoise.utils import get_schema_sql

import dipdup.codegen as codegen
import dipdup.utils as utils
from dipdup import __version__
from dipdup.config import (
    ROLLBACK_HANDLER,
    ContractConfig,
    DipDupConfig,
    DynamicTemplateConfig,
    PostgresDatabaseConfig,
    SqliteDatabaseConfig,
    StaticTemplateConfig,
    TzktDatasourceConfig,
)
from dipdup.datasources.tzkt.datasource import TzktDatasource
from dipdup.exceptions import ConfigurationError
from dipdup.hasura import configure_hasura
from dipdup.models import IndexType, State


class DipDup:
    def __init__(self, config: DipDupConfig) -> None:
        self._logger = logging.getLogger(__name__)
        self._config = config

    async def init(self) -> None:
        await codegen.create_package(self._config)
        await codegen.resolve_dynamic_templates(self._config)
        await codegen.fetch_schemas(self._config)
        await codegen.generate_types(self._config)
        await codegen.generate_handlers(self._config)
        await codegen.cleanup(self._config)

    async def run(self, reindex: bool) -> None:
        url = self._config.database.connection_string
        cache = isinstance(self._config.database, SqliteDatabaseConfig)
        models = f'{self._config.package}.models'

        try:
            rollback_fn = getattr(importlib.import_module(f'{self._config.package}.handlers.{ROLLBACK_HANDLER}'), ROLLBACK_HANDLER)
        except ModuleNotFoundError as e:
            raise ConfigurationError(f'Package `{self._config.package}` not found. Have you forgot to call `init`?') from e

<<<<<<< HEAD
        async with tortoise_wrapper(url, models):
            await self.initialize_database()
            # if self._config.database.kind != 'sqlite':
            #     await Tortoise._connections['default'].execute_script(
            #         'ALTER TABLE "hicdex"."token_tag" ADD PRIMARY KEY ("token_id", "tag_id");'
            #     )
=======
        async with utils.tortoise_wrapper(url, models):
            await self.initialize_database(reindex)
>>>>>>> 1e7ef789

            await self._config.initialize()

            datasources: Dict[TzktDatasourceConfig, TzktDatasource] = {}

            self._logger.info('Processing dynamic templates')
            has_dynamic_templates = False
            for index_name, index_config in copy(self._config.indexes).items():
                if isinstance(index_config, DynamicTemplateConfig):
                    if not self._config.templates:
                        raise ConfigurationError('`templates` section is missing')
                    has_dynamic_templates = True
                    template = self._config.templates[index_config.template]
                    # NOTE: Datasource and other fields are str as we haven't initialized DynamicTemplateConfigs yet
                    datasource_config = self._config.datasources[cast(str, template.datasource)]
                    if datasource_config not in datasources:
                        datasources[datasource_config] = TzktDatasource(datasource_config.url, cache)
                        datasources[datasource_config].set_rollback_fn(rollback_fn)
                        datasources[datasource_config].set_package(self._config.package)

                    contract_config = self._config.contracts[cast(str, index_config.similar_to)]
                    await datasources[datasource_config].add_contract_subscription(
                        contract_config, index_name, template, index_config.strict
                    )
                    similar_contracts = await datasources[datasource_config].get_similar_contracts(contract_config.address)
                    for contract_address in similar_contracts:
                        self._config.contracts[contract_address] = ContractConfig(
                            address=contract_address,
                            typename=contract_config.typename,
                        )

                        generated_index_name = f'{index_name}_{contract_address}'
                        template_config = StaticTemplateConfig(template=index_config.template, values=dict(contract=contract_address))
                        self._config.indexes[generated_index_name] = template_config

                    del self._config.indexes[index_name]

            # NOTE: We need to initialize config one more time to process generated indexes
            if has_dynamic_templates:
                self._config.pre_initialize()
                await self._config.initialize()

            for index_name, index_config in self._config.indexes.items():
                if isinstance(index_config, StaticTemplateConfig):
                    raise RuntimeError('Config is not initialized')
                if isinstance(index_config, DynamicTemplateConfig):
                    raise RuntimeError('Dynamic templates must be resolved before this step')

                self._logger.info('Processing index `%s`', index_name)
                if isinstance(index_config.datasource, TzktDatasourceConfig):
                    if index_config.datasource_config not in datasources:
                        datasources[index_config.datasource_config] = TzktDatasource(index_config.datasource_config.url, cache)
                        datasources[index_config.datasource_config].set_rollback_fn(rollback_fn)
                        datasources[index_config.datasource_config].set_package(self._config.package)
                    await datasources[index_config.datasource_config].add_index(index_name, index_config)
                else:
                    raise NotImplementedError(f'Datasource `{index_config.datasource}` is not supported')

            self._logger.info('Starting datasources')
            run_tasks = [asyncio.create_task(d.start()) for d in datasources.values()]

            if self._config.hasura:
                hasura_task = asyncio.create_task(configure_hasura(self._config))
                run_tasks.append(hasura_task)

            await asyncio.gather(*run_tasks)

    async def initialize_database(self, reindex: bool = False) -> None:
        self._logger.info('Initializing database')

        if isinstance(self._config.database, PostgresDatabaseConfig) and self._config.database.schema_name:
            await Tortoise._connections['default'].execute_script(f"CREATE SCHEMA IF NOT EXISTS {self._config.database.schema_name}")
            await Tortoise._connections['default'].execute_script(f"SET search_path TO {self._config.database.schema_name}")

        connection_name, connection = next(iter(Tortoise._connections.items()))
        schema_sql = get_schema_sql(connection, False)

        # NOTE: Column order could differ in two generated schemas for the same models, drop commas and sort strings to eliminate this
        processed_schema_sql = '\n'.join(sorted(schema_sql.replace(',', '').split('\n'))).encode()
        schema_hash = hashlib.sha256(processed_schema_sql).hexdigest()

        if reindex:
            self._logger.warning('Started with `--reindex` argument, reindexing')
            await utils.reindex()

        try:
            schema_state = await State.get_or_none(index_type=IndexType.schema, index_name=connection_name)
        except OperationalError:
            schema_state = None

        if schema_state is None:
            await Tortoise.generate_schemas()
            schema_state = State(index_type=IndexType.schema, index_name=connection_name, hash=schema_hash)
            await schema_state.save()
        elif schema_state.hash != schema_hash:
            self._logger.warning('Schema hash mismatch, reindexing')
            await utils.reindex()<|MERGE_RESOLUTION|>--- conflicted
+++ resolved
@@ -51,17 +51,8 @@
         except ModuleNotFoundError as e:
             raise ConfigurationError(f'Package `{self._config.package}` not found. Have you forgot to call `init`?') from e
 
-<<<<<<< HEAD
-        async with tortoise_wrapper(url, models):
-            await self.initialize_database()
-            # if self._config.database.kind != 'sqlite':
-            #     await Tortoise._connections['default'].execute_script(
-            #         'ALTER TABLE "hicdex"."token_tag" ADD PRIMARY KEY ("token_id", "tag_id");'
-            #     )
-=======
         async with utils.tortoise_wrapper(url, models):
             await self.initialize_database(reindex)
->>>>>>> 1e7ef789
 
             await self._config.initialize()
 
