--- conflicted
+++ resolved
@@ -53,14 +53,10 @@
   tzkt_mainnet:
     kind: tzkt
     url: https://api.tzkt.io
-<<<<<<< HEAD
-=======
-    buffer_size: 2
   metadata:
     kind: metadata
     url: https://metadata.dipdup.net
     network: mainnet
->>>>>>> 205f481e
 
 indexes:
   hen_mainnet:
