version: "3.8"

services:
  hicdex:
    build: .
    depends_on:
      - db
    volumes:
      - ./dipdup.yml:/home/dipdup/dipdup.yml
      - ./dipdup.prod.yml:/home/dipdup/dipdup.prod.yml
      - ./data/hicdex-metadata:/home/dipdup/metadata
    command: ["-c", "dipdup.yml", "-c", "dipdup.prod.yml", "run"]
    restart: unless-stopped
    environment:
      - POSTGRES_PASSWORD=${POSTGRES_PASSWORD:-changeme}
      - ADMIN_SECRET=${ADMIN_SECRET:-changeme}
      - MAILGUN_API_KEY=${MAILGUN_API_KEY:-}
      - NOTIFIED_EMAILS=${NOTIFIED_EMAILS:-}

  db:
    image: postgres:14
    shm_size: 6g
    ports:
      - 6423:5432
    restart: unless-stopped
    volumes:
      - ./data/pg:/var/lib/postgresql/data
    environment:
      - POSTGRES_USER=dipdup
      - POSTGRES_DB=dipdup
      - POSTGRES_PASSWORD=${POSTGRES_PASSWORD:-changeme}
    healthcheck:
      test: ["CMD-SHELL", "pg_isready -U dipdup"]
      interval: 10s
      timeout: 5s
      retries: 5

  hasura:
<<<<<<< HEAD
    image: hasura/graphql-engine:v2.8.3
    # ports:
    #   - 8081:8080
=======
    image: hasura/graphql-engine:latest
    ports:
      - 8081:8080
>>>>>>> 205f481e
    expose:
      - 8080
    depends_on:
      - db
    restart: unless-stopped
    environment:
      - HASURA_GRAPHQL_DATABASE_URL=postgres://dipdup:${POSTGRES_PASSWORD:-changeme}@db:5432/dipdup
      - HASURA_GRAPHQL_ENABLE_CONSOLE=true
      - HASURA_GRAPHQL_ENABLED_LOG_TYPES=startup, http-log, webhook-log, websocket-log, query-log
      - HASURA_GRAPHQL_ADMIN_SECRET=${ADMIN_SECRET:-changeme}
      - HASURA_GRAPHQL_UNAUTHORIZED_ROLE=user

  backup:
    container_name: backup
    image: prodrigestivill/postgres-backup-local
    restart: unless-stopped
    user: postgres:postgres # Optional: see below
    volumes:
      - ./data/backups:/backups
    links:
      - db
    depends_on:
      - db
    #ports:
    #  - 8082:8082
    environment:
      - TZ=Europe/Paris
      - POSTGRES_HOST=db
      - POSTGRES_PORT=5432
      - POSTGRES_DB=dipdup
      - POSTGRES_USER=dipdup
      - POSTGRES_PASSWORD=${POSTGRES_PASSWORD:-changeme}
      - POSTGRES_EXTRA_OPTS=-Z6 --clean --schema=public --blobs
      - SCHEDULE=*/30 * * * *
      - BACKUP_KEEP_DAYS=7
      - BACKUP_KEEP_WEEKS=4
      - BACKUP_KEEP_MONTHS=6
      - HEALTHCHECK_PORT=8082
      
  caddy:
    image: caddy:2.4.0-alpine
    depends_on:
      - "hasura"
    restart: unless-stopped
    ports:
      - "80:80"
      - "443:443"
    volumes:
      - ../hicdex-graphiql:/srv/api.hicdex.com
      - ./Caddyfile:/etc/caddy/Caddyfile
      - /opt/caddy_data:/data
      - /opt/caddy_config:/config
<|MERGE_RESOLUTION|>--- conflicted
+++ resolved
@@ -36,15 +36,9 @@
       retries: 5
 
   hasura:
-<<<<<<< HEAD
     image: hasura/graphql-engine:v2.8.3
-    # ports:
-    #   - 8081:8080
-=======
-    image: hasura/graphql-engine:latest
     ports:
       - 8081:8080
->>>>>>> 205f481e
     expose:
       - 8080
     depends_on:
